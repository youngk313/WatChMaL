# PyTorch imports
from torch.utils.data import Dataset
import h5py
import numpy as np
from abc import ABC, abstractmethod
import copy
import time

<<<<<<< HEAD
import torch.multiprocessing as mp

class H5Dataset(Dataset, ABC):

    def __init__(self, h5_path, is_distributed, transforms=None):
=======
class h5CommonDataset(Dataset, ABC):
    """
    Initialize with file of h5 data.  Sets up access to all of the data that is common between
    the digitized hits data and the truth hits data.  These are:
    
    event_ids 	(n_events,) 	int32 	ID of the event in the ROOT file
    root_files 	(n_events,) 	object 	File name and location of the ROOT file
    labels 	(n_events,) 	int32 	Label for event classification (gamma=0, electron=1, muon=2)
    positions 	(n_events,1,3) 	float32 	Initial (x, y, z) position of simulated particle
    angles 	(n_events,2) 	float32 	Initial direction of simulated particle as (polar, azimuth) angles
    energies 	(n_events,1) 	float32 	Initial total energy of simulated particle
    veto 	(n_events,) 	bool 	OD veto estimate based on any Cherenkov producing particles exiting the tank, with initial energy above threshold
    veto2 	(n_events,) 	bool 	OD veto estimate based on any Cherenkov producing particles exiting the tank, with an estimate of energy at the point the particle exits the tank being above threshold
    event_hits_index 	(n_events,) 	int64 	Starting index in the hit dataset objects for hits of a particular event
    
    hit_pmt 	(n_hits,) 	int32 	PMT ID of the digitized hit
    hit_time 	(n_hits,) 	float32 	Time of the digitized hit
    """
    
    def __init__(self, h5_path, transforms=None):
>>>>>>> f45a1686
        self.h5_path = h5_path
        with h5py.File(self.h5_path, 'r') as h5_file:
            self.dataset_length = h5_file["labels"].shape[0]

<<<<<<< HEAD
            hdf5_hit_pmt    = h5_file["hit_pmt"]
            hdf5_hit_time   = h5_file["hit_time"]
            hdf5_hit_charge = h5_file["hit_charge"]

            # initialize memmap param dict
            self.pmt_dict    = {'shape':hdf5_hit_pmt.shape,    'offset':hdf5_hit_pmt.id.get_offset(),   'dtype':hdf5_hit_pmt.dtype}
            self.time_dict   = {'shape':hdf5_hit_time.shape,   'offset':hdf5_hit_time.id.get_offset(),  'dtype':hdf5_hit_time.dtype}
            self.charge_dict = {'shape':hdf5_hit_charge.shape, 'offset':hdf5_hit_charge.id.get_offset(),'dtype':hdf5_hit_charge.dtype}
        
        self.initialized = False
        if not is_distributed:
            self.initialize()

    def initialize(self):
        """
        memmaps must be instantiated this way for multiprocessing (memmaps can't be pickled)
        """
        # Create a memory map for event_data - loads event data into memory only on __getitem__()
        self.hit_pmt = np.memmap(self.h5_path, mode="r",
                                shape=self.pmt_dict['shape'],
                                offset=self.pmt_dict['offset'],
                                dtype=self.pmt_dict['dtype'])
        
        self.time = np.memmap(self.h5_path, mode="r",
                                shape=self.time_dict['shape'],
                                offset=self.time_dict['offset'],
                                dtype=self.time_dict['dtype'])

        self.charge = np.memmap(self.h5_path, mode="r",
                                shape=self.charge_dict['shape'],
                                offset=self.charge_dict['offset'],
                                dtype=self.charge_dict['dtype'])
        
        with h5py.File(self.h5_path, 'r') as h5_file:
            self.labels           = np.array(h5_file["labels"])
            self.energies         = np.array(h5_file["energies"])
            self.positions        = np.array(h5_file["positions"])
            self.angles           = np.array(h5_file["angles"])
            self.root_files       = np.array(h5_file["root_files"])
            self.event_ids        = np.array(h5_file["event_ids"])
            self.event_hits_index = np.append(h5_file["event_hits_index"], self.pmt_dict['shape'][0]).astype(np.int64)
        
        # Set attribute so that method won't be invoked again
        self.initialized = True
=======
        with h5py.File(self.h5_path, 'r') as init_h5_file:
            self.dataset_length = init_h5_file["labels"].shape[0]
    
    def open_hdf5(self):
        self.file_descriptor = open(self.h5_path, 'rb')
        self.h5_file = h5py.File(self.file_descriptor, "r")

        self.event_ids          = np.array( self.h5_file['event_ids'])
        self.root_files         = np.array( self.h5_file['root_files'] )
        self.labels             = np.array( self.h5_file["labels"] )            
        self.positions          = np.array( self.h5_file["positions"] )  
        self.angles             = np.array( self.h5_file['angles'] )            
        self.energies           = np.array( self.h5_file['energies'] )   
        self.veto               = np.array( self.h5_file["veto"])
        self.veto2              = np.array( self.h5_file["veto2"])
        self.event_hits_index   = np.array( self.h5_file['event_hits_index'] )  
        
        self.hdf5_hit_pmt = self.h5_file["hit_pmt"]
        self.hdf5_hit_time = self.h5_file["hit_time"]

        self.hit_pmt = np.memmap( self.h5_path, mode="r", shape=self.hdf5_hit_pmt.shape, 
                                 offset=self.hdf5_hit_pmt.id.get_offset(),
                                 dtype=self.hdf5_hit_pmt.dtype)

        self.time = np.memmap( self.h5_path, mode="r", shape=self.hdf5_hit_time.shape,
                              offset=self.hdf5_hit_time.id.get_offset(),
                              dtype=self.hdf5_hit_time.dtype)
        self.load_hits()
        
    @abstractmethod
    def load_hits(self):
        pass
>>>>>>> f45a1686

    @abstractmethod
    def get_data(self, hit_pmts, hit_charges, hit_times):
        pass

    def __len__(self):
        return self.dataset_length


class H5Dataset(h5CommonDataset, ABC):
    """
    Initialize digihits dataset.  Adds access to digitized hits data.  These are:
    hit_charge 	(n_hits,) 	float32 	Charge of the digitized hit
    """
    def __init__(self, h5_path, transforms=None):
        h5CommonDataset.__init__(self,h5_path, transforms)
        
    def load_hits(self):
        self.hdf5_hit_charge = self.h5_file["hit_charge"]
        self.hit_charge = np.memmap( self.h5_path, mode="r", shape=self.hdf5_hit_charge.shape,
                              offset=self.hdf5_hit_charge.id.get_offset(),
                              dtype=self.hdf5_hit_charge.dtype)

 
        
    def __getitem__(self, item):
        if not self.initialized:
            self.initialize()
        
        start = self.event_hits_index[item]
        stop = self.event_hits_index[item + 1]

        hit_pmts = self.hit_pmt[start:stop].astype(np.int16)
        hit_charges = self.hit_charge[start:stop]
        hit_times = self.time[start:stop]
        
        data = self.get_data(hit_pmts, hit_charges, hit_times)

        data_dict = {
            "data": data,
            "labels": self.labels[item],
            "energies": self.energies[item],
            "angles": self.angles[item],
            "positions": self.positions[item],
            "event_ids": self.event_ids[item],
            "root_files": self.root_files[item],
            "indices": item
        }

        return data_dict

    
class H5TrueDataset(h5CommonDataset, ABC):
    """
    Initializes truehits dataset. Adds access to true photon hits data. These are:
    hit_parent 	(n_hits,) 	float32 	Parent track ID of the true hit, as defined by WCSim's true hit parent. -1 is used for dark noise.
    """
    def __init__(self, h5_path, transforms=None):
        h5CommonDataset.__init__(self, h5_path, transforms)
        
    def load_hits(self):
        self.all_hit_parent = self.h5_file["hit_parent"]
        self.hit_parent = np.memmap( self.h5_path, mode="r", shape=self.all_hit_parent.shape,
                              offset=self.all_hit_parent.id.get_offset(),
                              dtype=self.all_hit_parent.dtype)
        
    def digitize(self,truepmts,truetimes,trueparents):
        """
        Replace below with a real digitization.  For now take time closest to zero as time, and sum of photons as charge.
        """
        pmt_time_dict = { pmt: truetimes[ truepmts==pmt ] for pmt in truepmts }
        pmt_photons_dict = { pmt : len(truetimes[ truepmts==pmt]) for pmt in truepmts }
        pmt_mintimes_dict = { pmt : min( abs(truetimes[ truepmts==pmt]) )   for pmt in truepmts }
  
        timeoffset = 950.0
        allpmts  = np.array( list(pmt_photons_dict.keys()) )
        alltimes = np.array( list(pmt_mintimes_dict.values()) ) + timeoffset
        allcharges = np.array( list(pmt_photons_dict.values()) )
        return ( allpmts, alltimes, allcharges ) 
    
    def __getitem__(self, item):
        if not hasattr(self, 'h5_file'):
            self.open_hdf5()
        
        start = self.event_hits_index[item]
        stop = self.event_hits_index[item + 1]
        self.true_pmts    = self.hit_pmt[start:stop].astype(np.int16)
        self.true_times   = self.time[start:stop]
        self.true_parents = self.hit_parent[start:stop]
 
        hit_pmts, hit_times, hit_charges = self.digitize( self.true_pmts, self.true_times, self.true_parents )

        data = self.get_data(hit_pmts, hit_charges, hit_times)
        
        data_dict = {
            "data": data,
            "labels": self.labels[item],
            "energies": self.energies[item],
            "angles": self.angles[item],
            "positions": self.positions[item],
            "root_files": self.root_files[item],
            "event_ids": self.event_ids[item],
            "indices": item
        }

        return data_dict    <|MERGE_RESOLUTION|>--- conflicted
+++ resolved
@@ -6,13 +6,6 @@
 import copy
 import time
 
-<<<<<<< HEAD
-import torch.multiprocessing as mp
-
-class H5Dataset(Dataset, ABC):
-
-    def __init__(self, h5_path, is_distributed, transforms=None):
-=======
 class h5CommonDataset(Dataset, ABC):
     """
     Initialize with file of h5 data.  Sets up access to all of the data that is common between
@@ -32,62 +25,16 @@
     hit_time 	(n_hits,) 	float32 	Time of the digitized hit
     """
     
-    def __init__(self, h5_path, transforms=None):
->>>>>>> f45a1686
+    def __init__(self, h5_path, is_distributed, transforms=None):
         self.h5_path = h5_path
         with h5py.File(self.h5_path, 'r') as h5_file:
             self.dataset_length = h5_file["labels"].shape[0]
 
-<<<<<<< HEAD
-            hdf5_hit_pmt    = h5_file["hit_pmt"]
-            hdf5_hit_time   = h5_file["hit_time"]
-            hdf5_hit_charge = h5_file["hit_charge"]
-
-            # initialize memmap param dict
-            self.pmt_dict    = {'shape':hdf5_hit_pmt.shape,    'offset':hdf5_hit_pmt.id.get_offset(),   'dtype':hdf5_hit_pmt.dtype}
-            self.time_dict   = {'shape':hdf5_hit_time.shape,   'offset':hdf5_hit_time.id.get_offset(),  'dtype':hdf5_hit_time.dtype}
-            self.charge_dict = {'shape':hdf5_hit_charge.shape, 'offset':hdf5_hit_charge.id.get_offset(),'dtype':hdf5_hit_charge.dtype}
-        
         self.initialized = False
         if not is_distributed:
             self.initialize()
 
     def initialize(self):
-        """
-        memmaps must be instantiated this way for multiprocessing (memmaps can't be pickled)
-        """
-        # Create a memory map for event_data - loads event data into memory only on __getitem__()
-        self.hit_pmt = np.memmap(self.h5_path, mode="r",
-                                shape=self.pmt_dict['shape'],
-                                offset=self.pmt_dict['offset'],
-                                dtype=self.pmt_dict['dtype'])
-        
-        self.time = np.memmap(self.h5_path, mode="r",
-                                shape=self.time_dict['shape'],
-                                offset=self.time_dict['offset'],
-                                dtype=self.time_dict['dtype'])
-
-        self.charge = np.memmap(self.h5_path, mode="r",
-                                shape=self.charge_dict['shape'],
-                                offset=self.charge_dict['offset'],
-                                dtype=self.charge_dict['dtype'])
-        
-        with h5py.File(self.h5_path, 'r') as h5_file:
-            self.labels           = np.array(h5_file["labels"])
-            self.energies         = np.array(h5_file["energies"])
-            self.positions        = np.array(h5_file["positions"])
-            self.angles           = np.array(h5_file["angles"])
-            self.root_files       = np.array(h5_file["root_files"])
-            self.event_ids        = np.array(h5_file["event_ids"])
-            self.event_hits_index = np.append(h5_file["event_hits_index"], self.pmt_dict['shape'][0]).astype(np.int64)
-        
-        # Set attribute so that method won't be invoked again
-        self.initialized = True
-=======
-        with h5py.File(self.h5_path, 'r') as init_h5_file:
-            self.dataset_length = init_h5_file["labels"].shape[0]
-    
-    def open_hdf5(self):
         self.file_descriptor = open(self.h5_path, 'rb')
         self.h5_file = h5py.File(self.file_descriptor, "r")
 
@@ -112,11 +59,13 @@
                               offset=self.hdf5_hit_time.id.get_offset(),
                               dtype=self.hdf5_hit_time.dtype)
         self.load_hits()
+
+        # Set attribute so that method won't be invoked again
+        self.initialized = True
         
     @abstractmethod
     def load_hits(self):
         pass
->>>>>>> f45a1686
 
     @abstractmethod
     def get_data(self, hit_pmts, hit_charges, hit_times):
@@ -154,15 +103,15 @@
         hit_times = self.time[start:stop]
         
         data = self.get_data(hit_pmts, hit_charges, hit_times)
-
+        
         data_dict = {
             "data": data,
             "labels": self.labels[item],
             "energies": self.energies[item],
             "angles": self.angles[item],
             "positions": self.positions[item],
+            "root_files": self.root_files[item],
             "event_ids": self.event_ids[item],
-            "root_files": self.root_files[item],
             "indices": item
         }
 
@@ -210,15 +159,15 @@
         hit_pmts, hit_times, hit_charges = self.digitize( self.true_pmts, self.true_times, self.true_parents )
 
         data = self.get_data(hit_pmts, hit_charges, hit_times)
-        
+
         data_dict = {
             "data": data,
             "labels": self.labels[item],
             "energies": self.energies[item],
             "angles": self.angles[item],
             "positions": self.positions[item],
+            "event_ids": self.event_ids[item],
             "root_files": self.root_files[item],
-            "event_ids": self.event_ids[item],
             "indices": item
         }
 
